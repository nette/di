--- conflicted
+++ resolved
@@ -22,8 +22,4 @@
 			setups: []
 			foo: bar
 	');
-<<<<<<< HEAD
-}, Nette\InvalidStateException::class, "Unknown key 'autowire', 'setups', 'foo' in definition of service, did you mean 'autowired', 'setup'?");
-=======
-}, Nette\DI\InvalidConfigurationException::class, "Unknown key 'autowire', 'setups', 'foo' in definition of service, did you mean 'autowired', 'setup'?");
->>>>>>> 1c87ed03
+}, Nette\DI\InvalidConfigurationException::class, "Unknown key 'autowire', 'setups', 'foo' in definition of service, did you mean 'autowired', 'setup'?");