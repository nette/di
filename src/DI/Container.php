--- conflicted
+++ resolved
@@ -218,13 +218,6 @@
 
 	/**
 	 * Resolves service by type.
-<<<<<<< HEAD
-	 * @template T
-	 * @param  class-string<T>  $type  fully qualified class name
-	 * @param  bool  $throw  exception if service doesn't exist?
-	 * @return T|null  service
-=======
->>>>>>> 8d217e78
 	 * @throws MissingServiceException
 	 */
 	public function getByType(string $type, bool $throw = true): ?object
